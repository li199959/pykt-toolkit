import os
import wandb
import numpy as np
import pandas as pd
import yaml
from wandb.apis.public import gql
import json


def get_runs_result(runs):
    result_list = []
    for run in runs:
        result = {}
        result.update(run.summary._json_dict)
        model_config = {k: v for k, v in run.config.items()
                        if not k.startswith('_') and type(v) not in [list, dict]}
        result.update(model_config)
        result['name'] = run.name
        result['path_id'] = run.path[-1]
        result['state'] = run.state
        result_list.append(result)
    runs_df = pd.DataFrame(result_list)
    runs_df['create_time'] = runs_df['_timestamp']
    model_config_keys = list(model_config.keys())
    return runs_df,model_config_keys


class WandbUtils:
    """wandb utils

    wandb_api = WandbUtils(user='tabchen', project_name='pykt_iekt_pred')
    >self.sweep_dict is {'mx2tvwfy': ['mx2tvwfy']}
    
    """
    def __init__(self,user,project_name) -> None:
        self.user = user
        self.project_name = project_name
        self._init_wandb()
        

    def _init_wandb(self):
        self.api = wandb.Api(timeout=180)
        self.project = self.api.project(name=self.project_name)
        self.sweep_dict = self.get_sweep_dict()
        self.invert_sweep_dict = dict(zip(list(self.sweep_dict.values()),list(self.sweep_dict.keys())))
        print(f"self.sweep_dict is {self.sweep_dict}")
        self.sweep_keys = list(self.sweep_dict.keys())
        self.sweep_keys.sort()
    

    def get_sweep_dict(self):
        '''Get sweep dict'''
        sweep_dict = {}
        for sweep in self.project.sweeps():
            if sweep.name not in sweep_dict:
                sweep_dict[sweep.name] = []
            sweep_dict[sweep.name].append(sweep.id)
               
        for name in list(sweep_dict.keys()):
            if len(sweep_dict[name]) > 1:
                print(f"Error!! we can not process the same sweep name {name}, we will not return those sweeps:{sweep_dict[name]}")
                del sweep_dict[name]
            else:
                sweep_dict[name] = sweep_dict[name][0]
        return sweep_dict

    def _get_sweep_id(self,id,input_type):
        if input_type == "sweep_name":
            sweep_id = self.sweep_dict[id]
        else:
            sweep_id = id
        return sweep_id

    def get_df(self,id,input_type="sweep_name", drop_duplicate=False, drop_na=True, only_finish=True):
        """Get one sweep result

        Args:
            id (str): the sweep name or sweep id.
            input_type (str, optional): the type of id. Defaults to sweep_name.

        Returns:
            pd.Data: _description_
        """
        sweep_id = self._get_sweep_id(id,input_type)
        sweep = self.api.sweep(f"{self.user}/{self.project_name}/{sweep_id}")
        df,model_config_keys = get_runs_result(sweep.runs)
        if drop_na:
            df = df.dropna()
            df['create_time'] = df['_timestamp'].apply(int)
        if only_finish:
            df = df[df['state'] == 'finished'].copy()
        if drop_duplicate:
            df.drop_duplicates(model_config_keys)
        df = df.sort_values("create_time")
        df["run_index"] = range(len(df))
        df.index = range(len(df))
        return df

    def get_multi_df(self,id_list=[],input_type="sweep_name"):
        """Get multi sweep result

        Args:
            id_list (list): the list of sweep name or sweep id.
            input_type (str, optional): the type of id. Defaults to sweep_name.

        Returns:
            _type_: _description_
        """
        df_list = []
        for id in id_list:
            df = self.get_df(id,input_type=input_type)
            df[input_type] = id
            df_list.append(df)
        return df_list

    def get_sweep_status(self,id,input_type="sweep_name"):
        """Get sweep run status

        Args:
            id (str): the sweep name or sweep id.
            input_type (str, optional): the type of id. Defaults to sweep_name.

        Returns:
            str: the state of sweep. 'RUNNING', 'CANCELED' or 'FINISHED'
        """
        query = gql(
            """query Sweep($project: String, $entity: String, $name: String!) {
                project(name: $project, entityName: $entity) {
                    sweep(sweepName: $name) {
                        id
                        name
                        bestLoss
                        config
                        state
                    }
                },
            }
            """)
        sweep_id = self._get_sweep_id(id,input_type)
        variables = {
                "entity": self.user,
                "project": self.project_name,
                "name": sweep_id}
        status = self.project.client.execute(query,variable_values=variables)['project']['sweep']['state']
        return status

    def get_sweep_run_num(self,id,input_type="sweep_name"):
        """Get sweep run num

        Args:
            id (str): the sweep name or sweep id.
            input_type (str, optional): the type of id. Defaults to sweep_name.

        Returns:
            int: the num of sweep run
        """
        sweep_id = self._get_sweep_id(id,input_type)
        sweep = self.api.sweep(f"{self.user}/{self.project_name}/{sweep_id}")
        return len(sweep.runs)


    def check_sweep_early_stop(self,id,input_type="sweep_name",metric="validauc",metric_type="max",min_run_num=200,patience=50,force_check_df=False):
        """Check sweep early stop

        Args:
            id (str): the sweep name or sweep id.
            input_type (str, optional): the type of id. Defaults to sweep_name.
            metric (str, optional): the metric to check. Defaults to validauc.
            metric_type (str, optional): the type of metric max or min. Defaults to max. metric_type=='min' todo
            min_run_num (int, optional): the min run num to check. Defaults to 200.
            patience (int, optional): the patience to stop. Defaults to 50.
            force_check_df: always check df, defalut is false.

        Returns:
            dict: {"state":state,'df':df,"num_run":num_run}, state is 'RUNNING', 'CANCELED' or 'FINISHED',df is the df of the sweep, num_run is the num of sweep run, -1 mean the sweep is finished to save time we will not check it again.
        """
        print(f"Start check {id}")
        sweep_id = self._get_sweep_id(id,input_type)
        sweep_status = self.get_sweep_status(sweep_id,input_type="sweep_id")
        
        report = {"stop_cmd":"","id":sweep_id,"sweep_name":self.invert_sweep_dict[sweep_id]}
        if force_check_df:
            df = self.get_df(sweep_id,input_type="sweep_id",only_finish=True)#get sweep result
            report['df'] = df

        if sweep_status in ['CANCELED','FINISHED']:
            report['state'] = True
            if 'df' in report:
                report['num_run'] = len(df)
            else:
                report['num_run'] = -1
        else:
            num_run = self.get_sweep_run_num(sweep_id,input_type="sweep_id")#get sweep run num
            report['num_run'] = num_run
            if num_run<min_run_num:
                report['state'] = False
            else:
                #
                if 'df' not in report:
                    df = self.get_df(sweep_id,input_type="sweep_id",only_finish=True)#get sweep result
                    report['df'] = df
                df[f'{metric}_precsion3'] = df[metric].apply(lambda x:round(x,3))#忽略 1e-3 级别的提升
                #find stop point
                finish = False
                for i in range(min_run_num,len(df)):
                    best_value = df[:i][f'{metric}_precsion3'].max()#get best value
                    first_best_index = df[df[f'{metric}_precsion3']==best_value]['run_index'].min()
                    not_improve_num = len(df[df['run_index'] >= first_best_index])
                    if not_improve_num > patience:#如果连续 patience 次没有提高，则停止
                        finish = True 
                        break
                if finish:
                    df = df[:i].copy()#only keep before stop point
                    report['not_improve_num'] = not_improve_num
                    stop_cmd = f"wandb sweep {self.user}/{self.project_name}/{sweep_id} --cancel"
                    print(f"    Run `{stop_cmd}` to stop the sweep.")
                    report['state'] = True
                    report['stop_cmd'] = stop_cmd
                    report['first_best_index'] = first_best_index
                else:
                    report['state'] = False
        print(f"    details: {id} state is {report['state']},num of runs is {report['num_run']}")
        print("-"*60+'\n')
        return report

    def stop_sweep(self,cmd):
        # os.system(cmd)
        print(f"We will stop the sweep, by {cmd}")

    
    def check_sweep_list(self,sweep_key_list,metric="validauc",metric_type="max",min_run_num=200,patience=50,force_check_df=False,stop=False):
        check_result_list = []
        for sweep_name in sweep_key_list:
            try:
                check_result = self.check_sweep_early_stop(sweep_name,input_type='sweep_name',
                        metric=metric,metric_type=metric_type,min_run_num=min_run_num,patience=patience,force_check_df=force_check_df)
                check_result['sweep_name'] = sweep_name
                check_result_list.append(check_result)
            except:
                pass

        if stop:#stop sweep
            for result in check_result_list:
                if result['State'] and result['stop_cmd']!=0:
                    self.stop_sweep(result['stop_cmd'])
        return check_result_list

    def check_sweep_by_pattern(self,sweep_pattern,metric="validauc",metric_type="max",min_run_num=200,patience=50,force_check_df=False,stop=False):
        """Check sweeps by pattern
        
        Args:
            sweep_pattern (str): check the sweeps which sweep names start with sweep_pattern
            metric (str, optional): the metric to check. Defaults to validauc.
            metric_type (str, optional): the type of metric max or min. Defaults to max.
            min_run_num (int, optional): the min run num to check. Defaults to 200.
            patience (int, optional): the patience to stop. Defaults to 50.
            force_check_df: always check df, defalut is false.
            
        Returns:
            list: the list of dict, each dict is {"id":id,"state":state,'df':df,"num_run":num_run}, state is 'RUNNING', 'CANCELED' or 'FINISHED',df is the df of the sweep, num_run is the num of sweep run, -1 mean the sweep is finished to save time we will not check it again.
        """
        sweep_key_list = []
        for sweep_name in self.sweep_keys:
            if sweep_name.startswith(sweep_pattern) or sweep_pattern=='all':
                sweep_key_list.append(sweep_name)
        check_result_list = self.check_sweep_list(sweep_key_list,metric=metric,metric_type=metric_type,min_run_num=min_run_num,patience=patience,force_check_df=force_check_df,stop=stop)
        
        return check_result_list

    def get_all_fold_name(self,dataset_name,model_name,emb_type="qid"):
        sweep_key_list = [f"{dataset_name}_{model_name}_{emb_type}_{fold}" for fold in range(5)]
        sweep_key_list = [x for x in sweep_key_list if x in self.sweep_keys]#filter error
        return sweep_key_list

    def check_sweep_by_model_dataset_name(self,dataset_name,model_name,emb_type="qid",metric="validauc",metric_type="max",min_run_num=200,patience=50,force_check_df=False,stop=False):
        sweep_key_list = self.get_all_fold_name(dataset_name,model_name,emb_type)
        if len(sweep_key_list)!=5:
            print("Input error, please check")
            return 
        check_result_list = self.check_sweep_list(sweep_key_list,metric=metric,metric_type=metric_type,min_run_num=min_run_num,patience=patience,force_check_df=force_check_df,stop=stop)
        return check_result_list

    def get_best_run(self,dataset_name,model_name,emb_type="qid",metric="validauc",metric_type="max",min_run_num=200,patience=50,save_dir="results/wandb_result"):
        os.makedirs(save_dir,exist_ok=True)        
        best_path = os.path.join(save_dir,f"{dataset_name}_{model_name}_{emb_type}_best.csv")
        if os.path.exists(best_path):
            df = pd.read_csv(best_path)
            print(f"Load from {best_path}")
        else:
            check_result_list = self.check_sweep_by_model_dataset_name(dataset_name,model_name,emb_type,metric=metric,metric_type=metric_type,min_run_num=min_run_num,patience=patience,force_check_df=True)
            row_list = []
            for result in check_result_list:
                df = result['df']
                df.to_csv(os.path.join(save_dir,result['sweep_name']+'.csv'),index=False)
                df = df.sort_values(metric,ascending=False)
                row_list.append(df.iloc[0])
            df = pd.DataFrame(row_list)
            df.to_csv(best_path,index=False)
        return df

    #修改wandb配置文件
    def generate_wandb(self, fpath, ftarget, model_path):
        with open(fpath,"r") as fin,\
            open(ftarget,"w") as fout:
            data = yaml.load(fin, Loader=yaml.FullLoader)
            name = ftarget.split('_')
            data['name'] = '_'.join(name[:4])
            data['parameters']['save_dir']['values'] = model_path
            data['parameters']['save_dir']['values'] = model_path
            yaml.dump(data, fout)

    def write_config(self, dataset_name, dconfig, CONFIG_FILE):
        with open(CONFIG_FILE) as fin:
            data_config = json.load(fin)
            data_config[dataset_name] = dconfig
        with open(CONFIG_FILE, "w") as fout:
            data = json.dumps(data_config, ensure_ascii=False, indent=4)
            fout.write(data)

    # # 生成启动sweep的脚本
    def generate_sweep(self, wandb_key, pred_dir, sweep_shell, ftarget, generate_all):
        # with open(wandb_path) as fin:
        #     wandb_config = json.load(fin)
        pre = "WANDB_API_KEY=" + wandb_key + " wandb sweep "
        with open(sweep_shell,"w") as fallsh:
            if generate_all:
                files = os.listdir(pred_dir)
                files = sorted(files)
                for f in files:
                    fpath = os.path.join(pred_dir, f)
                    fallsh.write(pre + fpath + " -p {}".format(self.project_name) + "\n")
            else:
                fallsh.write(pre + ftarget + " -p {}".format(self.project_name) + "\n")

    def extract_best_models(self, df, dataset_name, model_name, emb_type="qid", fusion_pred=True, fpath="./seedwandb/predict.yaml", CONFIG_FILE="../configs/best_model.json", wandb_key="", pred_dir="pred_wandbs", launch_file="start_predict.sh", generate_all=False):
        """extracting the best models which performance best performance on the validation data for testing 
        
        Args:
            df: dataframe of best results in each fold
            dataset_name: the metric to check. Defaults to validauc.
            
        Returns:
            the best model path in each fold
        """
        if not os.path.exists(pred_dir):
            os.makedirs(pred_dir)
        model_path_fold_first = []
        dconfig = dict()
        for i, row in df.iterrows():
            fold, model_path = row["fold"], row["model_save_path"]
            model_path = model_path.rstrip("qid_model.ckpt")
            print(f">>> The best model of {dataset_name}_{model_name}_{fold}:{model_path}")
            model_path_fold_first.append(model_path)
        ftarget = os.path.join(pred_dir, "{}_{}_{}_fold_first_predict.yaml".format(dataset_name, model_name, emb_type))
        if fusion_pred:
            self.generate_wandb(fpath, ftarget, model_path_fold_first)
            dconfig["model_path_fold_first"] = model_path_fold_first
            self.write_config(dataset_name, dconfig, CONFIG_FILE)
            self.generate_sweep(wandb_key, pred_dir, launch_file, ftarget, generate_all)

    def extract_prediction_results(self, dataset_name, model_name, emb_type="qid", print_std=True):
<<<<<<< HEAD
        try:
            all_res = self.get_df("pred_wandbs/{}_{}_{}".format(dataset_name, model_name, emb_type),input_type="sweep_name")
        except:
            all_res = self.get_df("pred_wandbs/{}_{}".format(dataset_name, model_name),input_type="sweep_name")
=======
        # try:
        #     all_res = self.get_df("pred_wandbs/{}_{}_{}_fold".format(dataset_name, model_name, emb_type),input_type="sweep_name")
        # except:
        #     all_res = self.get_df("pred_wandbs/{}_{}_fold".format(dataset_name, model_name),input_type="sweep_name")
        all_res = self.get_df("pred_wandbs/{}_{}_{}".format(dataset_name, model_name, emb_type), input_type="sweep_name")
>>>>>>> 8ea6468c
        all_res = all_res.drop_duplicates(["save_dir"])
        repeated_aucs = np.unique(all_res["testauc"].values)
        repeated_accs = np.unique(all_res["testacc"].values)
        repeated_window_aucs = np.unique(all_res["window_testauc"].values)
        repeated_window_accs = np.unique(all_res["window_testacc"].values)
        repeated_auc_mean, repeated_auc_std = np.mean(repeated_aucs), np.std(repeated_aucs, ddof=0)
        repeated_acc_mean, repeated_acc_std = np.mean(repeated_accs), np.std(repeated_accs, ddof=0)
        repeated_winauc_mean, repeated_winauc_std = np.mean(repeated_window_aucs), np.std(repeated_window_aucs, ddof=0)
        repeated_winacc_mean, repeated_winacc_std = np.mean(repeated_window_accs), np.std(repeated_window_accs, ddof=0)
        key = dataset_name + "_" + model_name
        if print_std:
            print(key + "_repeated:", "%.4f"%repeated_auc_mean + "±" + "%.4f"%repeated_auc_std + "," + "%.4f"%repeated_acc_mean + "±" + "%.4f"%repeated_acc_std + "," + "%.4f"%repeated_winauc_mean + "±" + "%.4f"%repeated_winauc_std + "," + "%.4f"%repeated_winacc_mean + "±" + "%.4f"%repeated_winacc_std) 
        else:
            print(key + "_repeated:", "%.4f"%repeated_auc_mean + "," + "%.4f"%repeated_acc_mean + "," + "%.4f"%repeated_winauc_mean + "," + "%.4f"%repeated_winacc_mean)         
        question_aucs = np.unique(all_res["oriaucconcepts"].values)
        question_accs = np.unique(all_res["oriaccconcepts"].values)
        question_window_aucs = np.unique(all_res["windowaucconcepts"].values)
        question_window_accs = np.unique(all_res["windowaccconcepts"].values)
        question_auc_mean, question_auc_std = np.mean(question_aucs), np.std(question_aucs, ddof=0)
        question_acc_mean, question_acc_std = np.mean(question_accs), np.std(question_accs, ddof=0)
        question_winauc_mean, question_winauc_std = np.mean(question_window_aucs), np.std(question_window_aucs, ddof=0)
        question_winacc_mean, question_winacc_std = np.mean(question_window_accs), np.std(question_window_accs, ddof=0)
        key = dataset_name + "_" + model_name
        if print_std:
            print(key + "_concepts:", "%.4f"%question_auc_mean + "±" + "%.4f"%question_auc_std + "," + "%.4f"%question_acc_mean + "±" + "%.4f"%question_acc_std + "," + "%.4f"%question_winauc_mean + "±" + "%.4f"%question_winauc_std + "," + "%.4f"%question_winacc_mean + "±" + "%.4f"%question_winacc_std) 
        else:
            print(key + "_concepts:", "%.4f"%question_auc_mean + "," + "%.4f"%question_acc_mean + "," + "%.4f"%question_winauc_mean + "," + "%.4f"%question_winacc_mean) 

        try:
            early_aucs = np.unique(all_res["oriaucearly_preds"].values)
            early_accs = np.unique(all_res["oriaccearly_preds"].values)
            early_window_aucs = np.unique(all_res["windowaucearly_preds"].values)
            early_window_accs = np.unique(all_res["windowaccearly_preds"].values)
            early_auc_mean, early_auc_std = np.mean(early_aucs), np.std(early_aucs, ddof=0)
            early_acc_mean, early_acc_std = np.mean(early_accs), np.std(early_accs, ddof=0)
            early_winauc_mean, early_winauc_std = np.mean(early_window_aucs), np.std(early_window_aucs, ddof=0)
            early_winacc_mean, early_winacc_std = np.mean(early_window_accs), np.std(early_window_accs, ddof=0)
            key = dataset_name + "_" + model_name
            if print_std:
                print(key + "_early:", "%.4f"%early_auc_mean + "±" + "%.4f"%early_auc_std + "," + "%.4f"%early_acc_mean + "±" + "%.4f"%early_acc_std + "," + "%.4f"%early_winauc_mean + "±" + "%.4f"%early_winauc_std + "," + "%.4f"%early_winacc_mean + "±" + "%.4f"%early_winacc_std)
            else:
                print(key + "_early:", "%.4f"%early_auc_mean + "," + "%.4f"%early_acc_mean + "," + "%.4f"%early_winauc_mean + "," + "%.4f"%early_winacc_mean)         
        except:
            print(f"{model_name} don't have early fusion!!!")

        late_all_aucs = np.unique(all_res["oriauclate_all"].values)
        late_all_accs = np.unique(all_res["oriacclate_all"].values)
        late_all_window_aucs = np.unique(all_res["windowauclate_all"].values)
        late_all_window_accs = np.unique(all_res["windowacclate_all"].values)
        lateall_auc_mean, lateall_auc_std = np.mean(late_all_aucs), np.std(late_all_aucs, ddof=0)
        lateall_acc_mean, lateall_acc_std = np.mean(late_all_accs), np.std(late_all_accs, ddof=0)
        lateall_winauc_mean, lateall_winauc_std = np.mean(late_all_window_aucs), np.std(late_all_window_aucs, ddof=0)
        lateall_winacc_mean, lateall_winacc_std = np.mean(late_all_window_accs), np.std(late_all_window_accs, ddof=0)
        key = dataset_name + "_" + model_name
        if print_std:
            print(key + "_lateall:", "%.4f"%lateall_auc_mean + "±" + "%.4f"%lateall_auc_std + "," + "%.4f"%lateall_acc_mean + "±" + "%.4f"%lateall_acc_std + "," + "%.4f"%lateall_winauc_mean + "±" + "%.4f"%lateall_winauc_std + "," + "%.4f"%lateall_winacc_mean + "±" + "%.4f"%lateall_winacc_std)
        else:
            print(key + "_lateall:", "%.4f"%lateall_auc_mean + "," + "%.4f"%lateall_acc_mean + "," + "%.4f"%lateall_winauc_mean + "," + "%.4f"%lateall_winacc_mean)

        late_mean_aucs = np.unique(all_res["oriauclate_mean"].values)
        late_mean_accs = np.unique(all_res["oriacclate_mean"].values)
        late_mean_window_aucs = np.unique(all_res["windowauclate_mean"].values)
        late_mean_window_accs = np.unique(all_res["windowacclate_mean"].values)
        latemean_auc_mean, latemean_auc_std = np.mean(late_mean_aucs), np.std(late_mean_aucs, ddof=0)
        latemean_acc_mean, latemean_acc_std = np.mean(late_mean_accs), np.std(late_mean_accs, ddof=0)
        latemean_winauc_mean, latemean_winauc_std = np.mean(late_mean_window_aucs), np.std(late_mean_window_aucs, ddof=0)
        latemean_winacc_mean, latemean_winacc_std = np.mean(late_mean_window_accs), np.std(late_mean_window_accs, ddof=0)
        key = dataset_name + "_" + model_name
        if print_std:
            print(key + "_latemean:", "%.4f"%latemean_auc_mean + "±" + "%.4f"%latemean_auc_std + "," + "%.4f"%latemean_acc_mean + "±" + "%.4f"%latemean_acc_std + "," + "%.4f"%latemean_winauc_mean + "±" + "%.4f"%latemean_winauc_std + "," + "%.4f"%latemean_winacc_mean + "±" + "%.4f"%latemean_winacc_std)
        else:
            print(key + "_latemean:", "%.4f"%latemean_auc_mean + "," + "%.4f"%latemean_acc_mean + "," + "%.4f"%latemean_winauc_mean + "," + "%.4f"%latemean_winacc_mean)

        late_vote_aucs = np.unique(all_res["oriauclate_vote"].values)
        late_vote_accs = np.unique(all_res["oriacclate_vote"].values)
        late_vote_window_aucs = np.unique(all_res["windowauclate_vote"].values)
        late_vote_window_accs = np.unique(all_res["windowacclate_vote"].values)
        latevote_auc_mean, latevote_auc_std = np.mean(late_vote_aucs), np.std(late_vote_aucs, ddof=0)
        latevote_acc_mean, latevote_acc_std = np.mean(late_vote_accs), np.std(late_vote_accs, ddof=0)
        latevote_winauc_mean, latevote_winauc_std = np.mean(late_vote_window_aucs), np.std(late_vote_window_aucs, ddof=0)
        latevote_winacc_mean, latevote_winacc_std = np.mean(late_vote_window_accs), np.std(late_vote_window_accs, ddof=0)
        key = dataset_name + "_" + model_name
        if print_std:
            print(key + "_latevote:", "%.4f"%latevote_auc_mean + "±" + "%.4f"%latevote_auc_std + "," + "%.4f"%latevote_acc_mean + "±" + "%.4f"%latevote_acc_std + "," + "%.4f"%latevote_winauc_mean + "±" + "%.4f"%latevote_winauc_std + "," + "%.4f"%latevote_winacc_mean + "±" + "%.4f"%latevote_winacc_std)
        else:
            print(key + "_latevote:", "%.4f"%latevote_auc_mean + "," + "%.4f"%latevote_acc_mean + "," + "%.4f"%latevote_winauc_mean + "," + "%.4f"%latevote_winacc_mean)<|MERGE_RESOLUTION|>--- conflicted
+++ resolved
@@ -359,18 +359,11 @@
             self.generate_sweep(wandb_key, pred_dir, launch_file, ftarget, generate_all)
 
     def extract_prediction_results(self, dataset_name, model_name, emb_type="qid", print_std=True):
-<<<<<<< HEAD
-        try:
-            all_res = self.get_df("pred_wandbs/{}_{}_{}".format(dataset_name, model_name, emb_type),input_type="sweep_name")
-        except:
-            all_res = self.get_df("pred_wandbs/{}_{}".format(dataset_name, model_name),input_type="sweep_name")
-=======
         # try:
         #     all_res = self.get_df("pred_wandbs/{}_{}_{}_fold".format(dataset_name, model_name, emb_type),input_type="sweep_name")
         # except:
         #     all_res = self.get_df("pred_wandbs/{}_{}_fold".format(dataset_name, model_name),input_type="sweep_name")
         all_res = self.get_df("pred_wandbs/{}_{}_{}".format(dataset_name, model_name, emb_type), input_type="sweep_name")
->>>>>>> 8ea6468c
         all_res = all_res.drop_duplicates(["save_dir"])
         repeated_aucs = np.unique(all_res["testauc"].values)
         repeated_accs = np.unique(all_res["testacc"].values)
