--- conflicted
+++ resolved
@@ -19,10 +19,6 @@
 
     df["index"] = range(df.shape[0])
     df = df.dropna(subset=["Anon Student Id", "Questions", "KC(Default)", "First Transaction Time", "Correct First Attempt"])
-<<<<<<< HEAD
-    #df = df[df["Correct First Attempt"].isin([str(0),str(1)])]
-=======
->>>>>>> 81dd9c08
     df = df[df["Correct First Attempt"].isin([0,1])]
     df = df[["index", "Anon Student Id", "Questions", "KC(Default)", "First Transaction Time", "Correct First Attempt"]]
     df["KC(Default)"] = df["KC(Default)"].apply(replace_text)
