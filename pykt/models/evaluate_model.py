import numpy as np
import torch
from torch import nn
from torch.nn.functional import one_hot
from sklearn import metrics

import pandas as pd

device = "cpu" if not torch.cuda.is_available() else "cuda"

def save_cur_predict_result(dres, q, r, d, t, m, sm, p):
    # dres, q, r, qshft, rshft, m, sm, y
    results = []
    for i in range(0, t.shape[0]):
        cps = torch.masked_select(p[i], sm[i]).detach().cpu()
        cts = torch.masked_select(t[i], sm[i]).detach().cpu()
    
        cqs = torch.masked_select(q[i], m[i]).detach().cpu()
        crs = torch.masked_select(r[i], m[i]).detach().cpu()

        cds = torch.masked_select(d[i], sm[i]).detach().cpu()

        qs, rs, ts, ps, ds = [], [], [], [], []
        for cq, cr in zip(cqs.int(), crs.int()):
            qs.append(cq.item())
            rs.append(cr.item())
        for ct, cp, cd in zip(cts.int(), cps, cds.int()):
            ts.append(ct.item())
            ps.append(cp.item())
            ds.append(cd.item())
        try:
            auc = metrics.roc_auc_score(
                y_true=np.array(ts), y_score=np.array(ps)
            )
            
        except Exception as e:
            # print(e)
            auc = -1
        prelabels = [1 if p >= 0.5 else 0 for p in ps]
        acc = metrics.accuracy_score(ts, prelabels)
        dres[len(dres)] = [qs, rs, ds, ts, ps, prelabels, auc, acc]
        results.append(str([qs, rs, ds, ts, ps, prelabels, auc, acc]))
    return "\n".join(results)

def evaluate(model, test_loader, model_name, save_path=""):
    if save_path != "":
        fout = open(save_path, "w", encoding="utf8")
    with torch.no_grad():
        y_trues = []
        y_scores = []
        dres = dict()
        for data in test_loader:
            # if model_name in ["dkt_forget", "lpkt"]:
            #     q, c, r, qshft, cshft, rshft, m, sm, d, dshft = data
            if model_name in ["dkt_forget"]:
                dcur, dgaps = data
            else:
                dcur = data
            q, c, r = dcur["qseqs"], dcur["cseqs"], dcur["rseqs"]
            qshft, cshft, rshft = dcur["shft_qseqs"], dcur["shft_cseqs"], dcur["shft_rseqs"]
            m, sm = dcur["masks"], dcur["smasks"]
            q, c, r, qshft, cshft, rshft, m, sm = q.to(device), c.to(device), r.to(device), qshft.to(device), cshft.to(device), rshft.to(device), m.to(device), sm.to(device)
            if model.model_name=='iekt':
                model.model.eval()
            else:
                model.eval()

            # print(f"before y: {y.shape}")
            cq = torch.cat((q[:,0:1], qshft), dim=1)
            cc = torch.cat((c[:,0:1], cshft), dim=1)
            cr = torch.cat((r[:,0:1], rshft), dim=1)
            if model_name in ["dkt", "dkt+"]:
                y = model(c.long(), r.long())
                y = (y * one_hot(cshft.long(), model.num_c)).sum(-1)
            elif model_name in ["dkt_forget"]:
                y = model(c.long(), r.long(), dgaps)
                y = (y * one_hot(cshft.long(), model.num_c)).sum(-1)
            elif model_name in ["dkvmn", "skvmn"]:
                y = model(cc.long(), cr.long())
                y = y[:,1:]
            elif model_name in ["kqn", "sakt"]:
                y = model(c.long(), r.long(), cshft.long())
            elif model_name in ["saint","saint++"]:
                y = model(cq.long(), cc.long(), r.long())
                y = y[:, 1:]
            elif model_name == "akt":                                
                y, reg_loss = model(cc.long(), cr.long(), cq.long())
                y = y[:,1:]
            elif model_name in ["atkt", "atktfix"]:
                y, _ = model(c.long(), r.long())
                y = (y * one_hot(cshft.long(), model.num_c)).sum(-1)
            elif model_name == "gkt":
                y = model(cc.long(), cr.long())
            elif model_name == "lpkt":
                # cat = torch.cat((dcur["utseqs"][:,0:1], dcur["shft_utseqs"]), dim=1)
                cit = torch.cat((dcur["itseqs"][:,0:1], dcur["shft_itseqs"]), dim=1)
                y = model(cq.long(), cr.long(), cit.long())
                y = y[:,1:]  
            elif model_name == "hawkes":
                ct = torch.cat((dcur["tseqs"][:,0:1], dcur["shft_tseqs"]), dim=1)
                # csm = torch.cat((dcur["smasks"][:,0:1], dcur["smasks"]), dim=1)
                y = model(cc.long(), cq.long(), ct.long(), cr.long())#, csm.long())
                y = y[:, 1:]
            elif model_name == "iekt":
                y = model.predict_one_step(data)
                c,cshft = q,qshft#question level 
            # print(f"after y: {y.shape}")
            # save predict result
            if save_path != "":
                result = save_cur_predict_result(dres, c, r, cshft, rshft, m, sm, y)
                fout.write(result+"\n")

            y = torch.masked_select(y, sm).detach().cpu()
            t = torch.masked_select(rshft, sm).detach().cpu()

            y_trues.append(t.numpy())
            y_scores.append(y.numpy())
        ts = np.concatenate(y_trues, axis=0)
        ps = np.concatenate(y_scores, axis=0)
        print(f"ts.shape: {ts.shape}, ps.shape: {ps.shape}")
        auc = metrics.roc_auc_score(y_true=ts, y_score=ps)

        prelabels = [1 if p >= 0.5 else 0 for p in ps]
        acc = metrics.accuracy_score(ts, prelabels)
    # if save_path != "":
    #     pd.to_pickle(dres, save_path+".pkl")
    return auc, acc

def early_fusion(curhs, model, model_name):
    if model_name in ["dkvmn", "skvmn"]:
        p = model.p_layer(model.dropout_layer(curhs[0]))
        p = torch.sigmoid(p)
        p = p.squeeze(-1)
    elif model_name == ["akt", "lpkt"]:
        output = model.out(curhs[0]).squeeze(-1)
        m = nn.Sigmoid()
        p = m(output)
    elif model_name in ["saint","saint++"]:
        p = model.out(model.dropout(curhs[0]))
        p = torch.sigmoid(p).squeeze(-1)
    elif model_name == "sakt":
        p = torch.sigmoid(model.pred(model.dropout_layer(curhs[0]))).squeeze(-1)
    elif model_name == "kqn":
        logits = torch.sum(curhs[0] * curhs[1], dim=1) # (batch_size, max_seq_len)
        p = model.sigmoid(logits)
    elif model_name == "hawkes":
        p = curhs[0].sigmoid()
    return p

def late_fusion(dcur, curdf, fusion_type=["mean", "vote", "all"]):
    high, low = [], []
    for pred in curdf["preds"]:
        if pred >= 0.5:
            high.append(pred)
        else:
            low.append(pred)

    if "mean" in fusion_type:
        dcur.setdefault("late_mean", [])
        dcur["late_mean"].append(round(curdf["preds"].mean().astype(float), 4))
    if "vote" in fusion_type:
        dcur.setdefault("late_vote", [])
        correctnum = list(curdf["preds"]>=0.5).count(True)
        late_vote = np.mean(high) if correctnum / len(curdf["preds"]) >= 0.5 else np.mean(low)
        dcur["late_vote"].append(late_vote)
    if "all" in fusion_type:
        dcur.setdefault("late_all", [])
        late_all = np.mean(high) if correctnum == len(curdf["preds"]) else np.mean(low)
        dcur["late_all"].append(late_all)
    return 

def effective_fusion(df, model, model_name, fusion_type):
    dres = dict()
    df = df.groupby("qidx", as_index=True, sort=True)#.mean()

    curhs, curr = [[], []], []
    dcur = {"late_trues": [], "qidxs": [], "questions": [], "concepts": [], "row": [], "concept_preds": []}
<<<<<<< HEAD
    hasearly = ["dkvmn", "skvmn", "akt", "saint", "sakt", "hawkes", "lpkt"]
=======
    hasearly = ["dkvmn", "skvmn", "akt", "saint","saint++", "sakt", "hawkes"]
>>>>>>> cb8ac6c3
    for ui in df:
        # 一题一题处理
        curdf = ui[1]
        if model_name in hasearly:
            curhs[0].append(curdf["hidden"].mean().astype(float))
        elif model_name == "kqn":
            curhs[0].append(curdf["ek"].mean().astype(float))
            curhs[1].append(curdf["es"].mean().astype(float))
        else:
            # print(f"model: {model_name} has no early fusion res!")
            pass

        curr.append(curdf["response"].mean().astype(int))
        dcur["late_trues"].append(curdf["response"].mean().astype(int))
        dcur["qidxs"].append(ui[0])
        dcur["row"].append(curdf["row"].mean().astype(int))
        dcur["questions"].append(",".join([str(int(s)) for s in curdf["questions"].tolist()]))
        dcur["concepts"].append(",".join([str(int(s)) for s in curdf["concepts"].tolist()]))
        late_fusion(dcur, curdf)
        # save original predres in concepts
        dcur["concept_preds"].append(",".join([str(round(s, 4)) for s in (curdf["preds"].tolist())]))

    for key in dcur:
        dres.setdefault(key, [])
        dres[key].append(np.array(dcur[key]))
    # early fusion
    if "early_fusion" in fusion_type and model_name in hasearly:
        curhs = [torch.tensor(curh).float().to(device) for curh in curhs]
        curr = torch.tensor(curr).long().to(device)
        p = early_fusion(curhs, model, model_name)
        dres.setdefault("early_trues", [])
        dres["early_trues"].append(curr.cpu().numpy())
        dres.setdefault("early_preds", [])
        dres["early_preds"].append(p.cpu().numpy())
    return dres

def group_fusion(dmerge, model, model_name, fusion_type, fout):
    hs, sms, cq, cc, rs, ps, qidxs, rests, orirows = dmerge["hs"], dmerge["sm"], dmerge["cq"], dmerge["cc"], dmerge["cr"], dmerge["y"], dmerge["qidxs"], dmerge["rests"], dmerge["orirow"]
    if cq.shape[1] == 0:
        cq = cc

<<<<<<< HEAD
    hasearly = ["dkvmn", "skvmn", "kqn", "akt", "saint", "sakt", "hawkes", "lpkt"]
=======
    hasearly = ["dkvmn", "skvmn", "kqn", "akt", "saint","saint++", "sakt", "hawkes"]
>>>>>>> cb8ac6c3
    
    alldfs, drest = [], dict() # not predict infos!
    # print(f"real bz in group fusion: {rs.shape[0]}")
    realbz = rs.shape[0]
    for bz in range(rs.shape[0]):
        cursm = ([0] + sms[bz].cpu().tolist())
        curqidxs = ([-1] + qidxs[bz].cpu().tolist())
        currests = ([-1] + rests[bz].cpu().tolist())
        currows = ([-1] + orirows[bz].cpu().tolist())
        curps = ([-1] + ps[bz].cpu().tolist())
        # print(f"qid: {len(curqidxs)}, select: {len(cursm)}, response: {len(rs[bz].cpu().tolist())}, preds: {len(curps)}")
        df = pd.DataFrame({"qidx": curqidxs, "rest": currests, "row": currows, "select": cursm, 
                "questions": cq[bz].cpu().tolist(), "concepts": cc[bz].cpu().tolist(), "response": rs[bz].cpu().tolist(), "preds": curps})
        if model_name in hasearly and model_name != "kqn":
            df["hidden"] = [np.array(a) for a in hs[0][bz].cpu().tolist()]
        elif model_name == "kqn":
            df["ek"] = [np.array(a) for a in hs[0][bz].cpu().tolist()]
            df["es"] = [np.array(a) for a in hs[1][bz].cpu().tolist()]

        df = df[df["select"] != 0]
        alldfs.append(df)
    
    effective_dfs, rest_start = [], -1
    flag = False
    for i in range(len(alldfs) - 1, -1, -1):
        df = alldfs[i]
        counts = (df["rest"] == 0).value_counts()
        if not flag and False not in counts: # has no question rest > 0
            flag =True
            effective_dfs.append(df)
            rest_start = i + 1
        elif flag:
            effective_dfs.append(df)
    if rest_start == -1:
        rest_start = 0
    # merge rest
    for key in dmerge.keys():
        if key == "hs":
            drest[key] = []
            if model_name in hasearly and model_name != "kqn":
                drest[key] = [dmerge[key][0][rest_start:]]
            elif model_name == "kqn":
                drest[key] = [dmerge[key][0][rest_start:], dmerge[key][1][rest_start:]]                
        else:
            drest[key] = dmerge[key][rest_start:] 
    restlen = drest["cr"].shape[0]

    dfs = dict()
    for df in effective_dfs:
        for i, row in df.iterrows():
            for key in row.keys():
                dfs.setdefault(key, [])
                dfs[key].extend([row[key]])
    df = pd.DataFrame(dfs)
    # print(f"real bz: {realbz}, effective_dfs: {len(effective_dfs)}, rest_start: {rest_start}, drestlen: {restlen}, predict infos: {df.shape}")

    if df.shape[0] == 0:
        return {}, drest

    dres = effective_fusion(df, model, model_name, fusion_type)
            
    dfinal = dict()
    for key in dres:
        dfinal[key] = np.concatenate(dres[key], axis=0)
    early = False
    if model_name in hasearly and "early_fusion" in fusion_type:
        early = True
    save_question_res(dfinal, fout, early)
    return dfinal , drest

def save_question_res(dres, fout, early=False):
    # print(f"dres: {dres.keys()}")
    # qidxs, late_trues, late_mean, late_vote, late_all, early_trues, early_preds
    for i in range(0, len(dres["qidxs"])):
        row, qidx, qs, cs, lt, lm, lv, la = dres["row"][i], dres["qidxs"][i], dres["questions"][i], dres["concepts"][i], \
            dres["late_trues"][i], dres["late_mean"][i], dres["late_vote"][i], dres["late_all"][i]
        conceptps = dres["concept_preds"][i]
        curres = [row, qidx, qs, cs, conceptps, lt, lm, lv, la]
        if early:
            et, ep = dres["early_trues"][i], dres["early_preds"][i]
            curres = curres + [et, ep]
        curstr = "\t".join([str(round(s, 4)) if type(s) == type(0.1) or type(s) == np.float32 else str(s) for s in curres])
        fout.write(curstr + "\n")

def evaluate_question(model, test_loader, model_name, fusion_type=["early_fusion", "late_fusion"], save_path=""):
    # dkt / dkt+ / dkt_forget / atkt: give past -> predict all. has no early fusion!!!
    # dkvmn / akt / saint: give cur -> predict cur
    # sakt: give past+cur -> predict cur
    # kqn: give past+cur -> predict cur
<<<<<<< HEAD
    hasearly = ["dkvmn", "skvmn", "kqn", "akt", "saint", "sakt", "hawkes", "lpkt"]
=======
    hasearly = ["dkvmn", "skvmn", "kqn", "akt", "saint","saint++", "sakt", "hawkes"]
>>>>>>> cb8ac6c3
    if save_path != "":
        fout = open(save_path, "w", encoding="utf8")
        if model_name in hasearly:
            fout.write("\t".join(["orirow", "qidx", "questions", "concepts", "concept_preds", "late_trues", "late_mean", "late_vote", "late_all", "early_trues", "early_preds"]) + "\n")
        else:
            fout.write("\t".join(["orirow", "qidx", "questions", "concepts", "concept_preds", "late_trues", "late_mean", "late_vote", "late_all"]) + "\n")
    with torch.no_grad():
        dinfos = dict()
        dhistory = dict()
        history_keys = ["hs", "sm", "cq", "cc", "cr", "y", "qidxs", "rests", "orirow"]
        # for key in history_keys:
        #     dhistory[key] = []
        y_trues, y_scores = [], []
        lenc = 0
        for data in test_loader:
            if model_name in ["dkt_forget"]:
                dcurori, dgaps, dqtest = data
            else:
                dcurori, dqtest = data

            q, c, r = dcurori["qseqs"], dcurori["cseqs"], dcurori["rseqs"]
            qshft, cshft, rshft = dcurori["shft_qseqs"], dcurori["shft_cseqs"], dcurori["shft_rseqs"]
            m, sm = dcurori["masks"], dcurori["smasks"]
            q, c, r, qshft, cshft, rshft, m, sm = q.to(device), c.to(device), r.to(device), qshft.to(device), cshft.to(device), rshft.to(device), m.to(device), sm.to(device)
            qidxs, rests, orirow = dqtest["qidxs"], dqtest["rests"], dqtest["orirow"]
            lenc += q.shape[0]
            # print("="*20)
            # print(f"start predict seqlen: {lenc}")
            model.eval()

            # print(f"before y: {y.shape}")
            cq = torch.cat((q[:,0:1], qshft), dim=1)
            cc = torch.cat((c[:,0:1], cshft), dim=1)
            cr = torch.cat((r[:,0:1], rshft), dim=1)
            dcur = dict()
            if model_name in ["dkvmn", "skvmn"]:
                y, h = model(cc.long(), cr.long(), True)
                y = y[:,1:]
            elif model_name == "akt":
                y, reg_loss, h = model(cc.long(), cr.long(), cq.long(), True)
                y = y[:,1:]
            elif model_name in ["saint","saint++"]:
                y, h = model(cq.long(), cc.long(), r.long(), True)
                y = y[:,1:]
            elif model_name == "sakt":
                y, h = model(c.long(), r.long(), cshft.long(), True)
                start_hemb = torch.tensor([-1] * (h.shape[0] * h.shape[2])).reshape(h.shape[0], 1, h.shape[2]).to(device)
                # print(start_hemb.shape, h.shape)
                h = torch.cat((start_hemb, h), dim=1) # add the first hidden emb
            elif model_name == "kqn":
                y, ek, es = model(c.long(), r.long(), cshft.long(), True)
                # print(f"ek: {ek.shape},  es: {es.shape}")
                start_hemb = torch.tensor([-1] * (ek.shape[0] * ek.shape[2])).reshape(ek.shape[0], 1, ek.shape[2]).to(device)
                ek = torch.cat((start_hemb, ek), dim=1) # add the first hidden emb
                es = torch.cat((start_hemb, es), dim=1) # add the first hidden emb  
            elif model_name in ["dkt", "dkt+"]:
                y = model(c.long(), r.long())
                y = (y * one_hot(cshft.long(), model.num_c)).sum(-1)
            elif model_name in ["dkt_forget"]:
                y = model(c.long(), r.long(), dgaps)
                y = (y * one_hot(cshft.long(), model.num_c)).sum(-1)
            elif model_name in ["atkt", "atktfix"]:
                y, _ = model(c.long(), r.long())
                y = (y * one_hot(cshft.long(), model.num_c)).sum(-1)
            elif model_name == "gkt":
                y = model(cc.long(), cr.long())
            elif model_name == "lpkt":
                y = model(cc.long(), cr.long())
            elif model_name == "hawkes":
                ct = torch.cat((dcurori["tseqs"][:,0:1], dcurori["shft_tseqs"]), dim=1)
                y = model(cc.long(), cq.long(), ct.long(), cr.long(), True)
                y, h = y[:, 1:]

            concepty = torch.masked_select(y, sm).detach().cpu()
            conceptt = torch.masked_select(rshft, sm).detach().cpu()

            y_trues.append(conceptt.numpy())
            y_scores.append(concepty.numpy())

            # hs, sms, rs, ps, qidxs, model, model_name, fusion_type
            hs = []
            if model_name == "kqn":
                hs = [ek, es]
            elif model_name in hasearly:
                hs = [h]
            dcur["hs"], dcur["sm"], dcur["cq"], dcur["cc"], dcur["cr"], dcur["y"], dcur["qidxs"], dcur["rests"], dcur["orirow"] = hs, sm, cq, cc, cr, y, qidxs, rests, orirow
            # merge history
            dmerge = dict()
            for key in history_keys:
                if len(dhistory) == 0:
                    dmerge[key] = dcur[key]
                else:
                    if key == "hs":
                        dmerge[key] = []
                        if model_name == "kqn":
                            dmerge[key] = [[], []]
                            dmerge[key][0] = torch.cat((dhistory[key][0], dcur[key][0]), dim=0)
                            dmerge[key][1] = torch.cat((dhistory[key][1], dcur[key][1]), dim=0)
                        elif model_name in hasearly:
                            dmerge[key] = [torch.cat((dhistory[key][0], dcur[key][0]), dim=0)]                            
                    else:
                        dmerge[key] = torch.cat((dhistory[key], dcur[key]), dim=0)
                
            dcur, dhistory = group_fusion(dmerge, model, model_name, fusion_type, fout)
            for key in dcur:
                dinfos.setdefault(key, [])
                dinfos[key].append(dcur[key])

            if "early_fusion" in dinfos and "late_fusion" in dinfos:
                assert dinfos["early_trues"][-1].all() == dinfos["late_trues"][-1].all()
            # import sys
            # sys.exit()
        # ori concept eval
        aucs, accs = dict(), dict()
        ts = np.concatenate(y_trues, axis=0)
        ps = np.concatenate(y_scores, axis=0)
        # print(f"ts.shape: {ts.shape}, ps.shape: {ps.shape}")
        auc = metrics.roc_auc_score(y_true=ts, y_score=ps)
        prelabels = [1 if p >= 0.5 else 0 for p in ps]
        acc = metrics.accuracy_score(ts, prelabels)
        aucs["concepts"] = auc
        accs["concepts"] = acc

        # print(f"dinfos: {dinfos.keys()}")
        for key in dinfos:
            if key not in ["late_mean", "late_vote", "late_all", "early_preds"]:
                continue
            ts = np.concatenate(dinfos['late_trues'], axis=0) # early_trues == late_trues
            ps = np.concatenate(dinfos[key], axis=0)
            # print(f"key: {key}, ts.shape: {ts.shape}, ps.shape: {ps.shape}")
            auc = metrics.roc_auc_score(y_true=ts, y_score=ps)
            prelabels = [1 if p >= 0.5 else 0 for p in ps]
            acc = metrics.accuracy_score(ts, prelabels)
            aucs[key] = auc
            accs[key] = acc
    return aucs, accs


def log2(t):
    import math
    return round(math.log(t+1, 2))

def calC(row, data_config):
    repeated_gap, sequence_gap, past_counts = [], [], []
    uid = row["uid"]
    # default: concepts
    skills = row["concepts"].split(",")
    timestamps = row["timestamps"].split(",")
    dlastskill, dcount = dict(), dict()
    pret = None
    idx = -1
    for s, t in zip(skills, timestamps):
        idx += 1
        s, t = int(s), int(t)
        if s not in dlastskill or s == -1:
            curRepeatedGap = 0
        else:
            curRepeatedGap = log2((t - dlastskill[s]) / 1000 / 60) + 1 # minutes
        dlastskill[s] = t

        repeated_gap.append(curRepeatedGap)
        if pret == None or t == -1:
            curLastGap = 0
        else:
            curLastGap = log2((t - pret) / 1000 / 60) + 1
        pret = t
        sequence_gap.append(curLastGap)

        dcount.setdefault(s, 0)
        ccount = log2(dcount[s])
        ccount = data_config["num_pcount"] - 1 if ccount >= data_config["num_pcount"] else ccount
        past_counts.append(ccount)
        
        dcount[s] += 1
    return repeated_gap, sequence_gap, past_counts           

def get_info_dkt_forget(row, data_config):
    dforget = dict()
    rgap, sgap, pcount = calC(row, data_config)

    ## TODO
    dforget["rgaps"], dforget["sgaps"], dforget["pcounts"] = rgap, sgap, pcount
    return dforget

def evaluate_splitpred_question(model, data_config, testf, model_name, save_path="", use_pred=False, train_ratio=0.2, atkt_pad=False):
    if save_path != "":
        fout = open(save_path, "w", encoding="utf8")
    with torch.no_grad():
        y_trues = []
        y_scores = []
        dres = dict()
        idx = 0
        df = pd.read_csv(testf)
        dcres, dqres = {"trues": [], "preds": []}, {"trues": [], "late_mean": [], "late_vote": [], "late_all": []}
        for i, row in df.iterrows():
            # print(f"idx: {idx}")
            # if idx == 2:
            #     import sys
            #     sys.exit()
            model.eval()

            dforget = dict() if model_name != "dkt_forget" else get_info_dkt_forget(row, data_config)

            concepts, responses = row["concepts"].split(","), row["responses"].split(",")
            curl = len(responses)

            # print("="*20)
            is_repeat = ["0"] * curl if "is_repeat" not in row else row["is_repeat"].split(",")
            is_repeat = [int(s) for s in is_repeat]
            questions = [] if "questions" not in row else row["questions"].split(",")
            times = [] if "timestamps" not in row else row["timestamps"].split(",")

            qlen, qtrainlen, ctrainlen = get_cur_teststart(is_repeat, train_ratio)
            # print(f"idx: {idx}, qlen: {qlen}, qtrainlen: {qtrainlen}, ctrainlen: {ctrainlen}")
            # print(concepts)
            # print(responses)
            cq = torch.tensor([int(s) for s in questions]).to(device)
            cc = torch.tensor([int(s) for s in concepts]).to(device)
            cr = torch.tensor([int(s) for s in responses]).to(device)
            ct = torch.tensor([int(s) for s in times]).to(device)
            dtotal = {"cq": cq, "cc": cc, "cr": cr, "ct": ct}
            # print(f"cc: {cc[0:ctrainlen]}")
            curcin, currin = cc[0:ctrainlen].unsqueeze(0), cr[0:ctrainlen].unsqueeze(0)
            curqin = cq[0:ctrainlen].unsqueeze(0) if cq.shape[0] > 0 else cq
            curtin = ct[0:ctrainlen].unsqueeze(0) if ct.shape[0] > 0 else ct
            dcur = {"curqin": curqin, "curcin": curcin, "currin": currin, "curtin": curtin}
            curdforget = dict()
            for key in dforget:
                dforget[key] = torch.tensor(dforget[key]).to(device)
                curdforget[key] = dforget[key][0:ctrainlen].unsqueeze(0)
            # print(f"curcin: {curcin}")
            t = ctrainlen

            ### 如果不用预测结果，可以从这里并行了
            
            if not use_pred:
                uid, end = row["uid"], curl
                qidx = qtrainlen
                # qidxs, ctrues, cpreds = predict_each_group2(curdforget, dforget, is_repeat, qidx, uid, idx, curqin, curcin, currin, model_name, model, t, cq, cc, cr, end, fout, atkt_pad)
                # qidxs, ctrues, cpreds = predict_each_group2(curdforget, dforget, is_repeat, qidx, uid, idx, dcur, model_name, model, t, dtotal, end, fout, atkt_pad)
                qidxs, ctrues, cpreds = predict_each_group2(dtotal, dcur, dforget, curdforget, is_repeat, qidx, uid, idx, model_name, model, t, end, fout, atkt_pad)
                # 计算
                save_currow_question_res(idx, dcres, dqres, qidxs, ctrues, cpreds, uid, fout)
            else:
                qidx = qtrainlen
                while t < curl:
                    rtmp = [t]
                    for k in range(t+1, curl):
                        if is_repeat[k] != 0:
                            rtmp.append(k)
                        else:
                            break
                    # dfshape = curdforget["rgaps"].shape
                    # print(f"currin: {currin.shape}, curdforget: {dfshape}, rtmp: {rtmp}")
                    # print(f"rtmp: {rtmp}")
                    end = rtmp[-1]+1
                    uid = row["uid"]
                    # if use_pred:
                    # curqin, curcin, currin, curdforget, ctrues, cpreds = predict_each_group(curdforget, dforget, is_repeat, qidx, uid, idx, curqin, curcin, currin, model_name, model, t, cq, cc, cr, end, fout, atkt_pad)
                    curqin, curcin, currin, curdforget, ctrues, cpreds = predict_each_group(dtotal, dcur, dforget, curdforget, is_repeat, qidx, uid, idx, model_name, model, t, end, fout, atkt_pad)
                    
                    late_mean, late_vote, late_all = save_each_question_res(dcres, dqres, ctrues, cpreds)    
                    # print("\t".join([str(idx), str(uid), str(k), str(qidx), str(late_mean), str(late_vote), str(late_all)]))    
                    fout.write("\t".join([str(idx), str(uid), str(qidx), str(late_mean), str(late_vote), str(late_all)]) + "\n")      
                    t = end
                    qidx += 1
            idx += 1

        dfinal = cal_predres(dcres, dqres)
        for key in dfinal:
            fout.write(key + "\t" + str(dfinal[key]) + "\n")
    return dfinal

def get_cur_teststart(is_repeat, train_ratio):
    curl = len(is_repeat)
    # print(is_repeat)
    qlen = is_repeat.count(0)
    qtrainlen = int(qlen * train_ratio)
    qtrainlen = 1 if qtrainlen == 0 else qtrainlen
    qtrainlen = qtrainlen - 1 if qtrainlen == qlen else qtrainlen
    # get real concept len
    ctrainlen, qidx = 0, 0
    i = 0
    while i < curl:
        if is_repeat[i] == 0:
            qidx += 1
        # print(f"i: {i}, curl: {curl}, qidx: {qidx}, qtrainlen: {qtrainlen}")
        # qtrainlen = 7 if qlen>7 else qtrainlen
        if qidx == qtrainlen:
            break
        i += 1
    for j in range(i+1, curl):
        if is_repeat[j] == 0:
            ctrainlen = j
            break
    return qlen, qtrainlen, ctrainlen

# def predict_each_group(curdforget, dforget, is_repeat, qidx, uid, idx, curqin, curcin, currin, model_name, model, t, cq, cc, cr, end, fout, atkt_pad=False, maxlen=200):
def predict_each_group(dtotal, dcur, dforget, curdforget, is_repeat, qidx, uid, idx, model_name, model, t, end, fout, atkt_pad=False, maxlen=200):
    """use the predict result as next question input
    """
    curqin, curcin, currin, curtin = dcur["curqin"], dcur["curcin"], dcur["currin"], dcur["curtin"]
    cq, cc, cr, ct = dtotal["cq"], dtotal["cc"], dtotal["cr"], dtotal["ct"]

    nextcin, nextrin = curcin, currin
    import copy
    nextdforget = copy.deepcopy(curdforget)
    ctrues, cpreds = [], []
    for k in range(t, end):
        qin, cin, rin, tin = curqin, curcin, currin, curtin
        # 输入长度大于200时，截断
        # print("cin: ", cin)
        start = 0
        cinlen = cin.shape[1]
        if cinlen >= maxlen - 1:
            start = cinlen - maxlen + 1
        
        cin, rin = cin[:,start:], rin[:,start:]
        # print(f"start: {start}, cin: {cin.shape}")
        if cq.shape[0] > 0:
            qin = qin[:, start:]
        if ct.shape[0] > 0:
            tin = tin[:, start:]
        # print(f"start: {start}, cin: {cin.shape}")
        cout, true = cc.long()[k], cr.long()[k] # 当前预测的是第k个
        qout = None if cq.shape[0] == 0 else cq.long()[k]
        tout = None if ct.shape[0] == 0 else ct.long()[k]
        if model_name in ["dkt", "dkt+"]:
            y = model(cin.long(), rin.long())
            # print(y)
            pred = y[0][-1][cout.item()]
        elif model_name == "dkt_forget":
            din = dict()
            for key in curdforget:
                din[key] = curdforget[key][:,start:]
            dcur = dict()
            for key in dforget:
                curd = torch.tensor([[dforget[key][k]]]).long().to(device)
                dcur[key] = torch.cat((din[key][:,1:], curd), axis=1)
                # print(f"cin: {cin.shape}, dcur key: {dcur[key].shape}")
            # if idx == 13:
            #     print(f"input to dktforget ! cin: {cin.shape}, k: {k}")
            #     for key in dcur:
            #         print(key, dcur[key].shape, din[key].shape, dcur[key], din[key])
            y = model(cin.long(), rin.long(), din, dcur)
            pred = y[0][-1][cout.item()]
        elif model_name in ["kqn", "sakt"]:
            curc = torch.tensor([[cout.item()]]).to(device)
            cshft = torch.cat((cin[:,1:],curc), axis=1)
            y = model(cin.long(), rin.long(), cshft.long())
            pred = y[0][-1]
        elif model_name in ["saint","saint++"]:
            #### 输入有question！
            if qout != None:
                curq = torch.tensor([[qout.item()]]).to(device)
                qin = torch.cat((qin, curq), axis=1)
            curc = torch.tensor([[cout.item()]]).to(device)
            cin = torch.cat((cin, curc), axis=1)
            
            y = model(qin.long(), cin.long(), rin.long())
            pred = y[0][-1]
        elif model_name in ["atkt", "atktfix"]:
            if atkt_pad == True:
                oricinlen = cin.shape[1]
                padlen = maxlen-1-oricinlen
                # print(f"padlen: {padlen}, cin: {cin.shape}")
                pad = torch.tensor([0]*(padlen)).unsqueeze(0).to(device)
                # curc = torch.tensor([[cout.item()]]).to(device)
                # cshft = torch.cat((cin[:,1:],curc), axis=1)
                cin = torch.cat((cin, pad), axis=1)
                rin = torch.cat((rin, pad), axis=1)
            y, _ = model(cin.long(), rin.long())
            # print(f"y: {y}")
            if atkt_pad == True:
                # print(f"use idx: {oricinlen-1}")
                pred = y[0][oricinlen-1][cout.item()]
            else:
                pred = y[0][-1][cout.item()]
        elif model_name in ["dkvmn", "skvmn"]:
            curc, curr = torch.tensor([[cout.item()]]).to(device), torch.tensor([[true.item()]]).to(device)
            cin, rin = torch.cat((cin, curc), axis=1), torch.cat((rin, curr), axis=1)
            # print(f"cin: {cin.shape}, curc: {curc.shape}")
            # 应该用预测的r更新memory value，但是这里一个知识点一个知识点预测，所以curr不起作用！
            y = model(cin.long(), rin.long())
            pred = y[0][-1]
        elif model_name == "akt":  
            #### 输入有question！     
            if qout != None:
                curq = torch.tensor([[qout.item()]]).to(device)
                qin = torch.cat((qin, curq), axis=1)
            # curr不起作用！当前预测不用curr，实际用的历史的也不一定是true，用的是rin，可能是预测，可能是历史
            curc, curr = torch.tensor([[cout.item()]]).to(device), torch.tensor([[1]]).to(device)
            cin, rin = torch.cat((cin, curc), axis=1), torch.cat((rin, curr), axis=1)

            y, reg_loss = model(cin.long(), rin.long(), qin.long())
            pred = y[0][-1]
        elif model_name == "gkt":
            curc, curr = torch.tensor([[cout.item()]]).to(device), torch.tensor([[1]]).to(device)
            cin, rin = torch.cat((cin, curc), axis=1), torch.cat((rin, curr), axis=1)
            y = model(cin.long(), rin.long())
            # print(f"y.shape is {y.shape},cin shape is {cin.shape}")
            pred = y[0][-1]
        elif model_name == "lpkt":  
            #### 输入有question！     
            if qout != None:
                curq = torch.tensor([[qout.item()]]).to(device)
                qin = torch.cat((qin, curq), axis=1)
            # curr不起作用！当前预测不用curr，实际用的历史的也不一定是true，用的是rin，可能是预测，可能是历史
            curc, curr = torch.tensor([[cout.item()]]).to(device), torch.tensor([[1]]).to(device)
            cin, rin = torch.cat((cin, curc), axis=1), torch.cat((rin, curr), axis=1)

            y, reg_loss = model(cin.long(), rin.long(), qin.long())
            pred = y[0][-1]
        elif model_name == "hawkes":
            curc, curr = torch.tensor([[cout.item()]]).to(device), torch.tensor([[1]]).to(device)
            if tout != None:
                curt = torch.tensor([[tout.item()]]).to(device)
                tin = torch.cat((tin, curt), axis=1)
            if qout != None:
                curq = torch.tensor([[qout.item()]]).to(device)
                qin = torch.cat((qin, curq), axis=1)
            curc, curr = torch.tensor([[cout.item()]]).to(device), torch.tensor([[1]]).to(device)
            cin, rin = torch.cat((cin, curc), axis=1), torch.cat((rin, curr), axis=1)
            y = model(cin.long(), qin.long(), tin.long(), rin.long())
            pred = y[0][-1]
        
        predl = 1 if pred.item() >= 0.5 else 0
        cpred = torch.tensor([[predl]]).to(device)

        nextqin = cq[0:k+1].unsqueeze(0) if cq.shape[0] > 0 else qin
        nextcin = cc[0:k+1].unsqueeze(0)
        nextrin = torch.cat((nextrin, cpred), axis=1)### change!!

        # print(f"nextqin: {nextqin.shape}")
        # update nextdforget
        if model_name == "dkt_forget":
            for key in nextdforget:
                curd = torch.tensor([[dforget[key][k]]]).long().to(device)
                nextdforget[key] = torch.cat((nextdforget[key], curd), axis=1)
        # print(f"bz: {bz}, t: {t}, pred: {pred}, true: {true}")

        # save pred res
        ctrues.append(true.item())
        cpreds.append(pred.item())

        # output
        clist, rlist = cin.squeeze(0).long().tolist()[0:k], rin.squeeze(0).long().tolist()[0:k]
        # print("\t".join([str(idx), str(uid), str(k), str(qidx), str(is_repeat[t:end]), str(len(clist)), str(clist), str(rlist), str(cout.item()), str(true.item()), str(pred.item()), str(predl)]))
        fout.write("\t".join([str(idx), str(uid), str(k), str(qidx), str(is_repeat[t:end]), str(len(clist)), str(clist), str(rlist), str(cout.item()), str(true.item()), str(pred.item()), str(predl)]) + "\n")
    # nextcin, nextrin = nextcin.unsqueeze(0), nextrin.unsqueeze(0)
    return nextqin, nextcin, nextrin, nextdforget, ctrues, cpreds

def save_each_question_res(dcres, dqres, ctrues, cpreds):
    # save res
    high, low = [], []
    for true, pred in zip(ctrues, cpreds):
        dcres["trues"].append(true)
        dcres["preds"].append(pred)
        if pred >= 0.5:
            high.append(pred)
        else:
            low.append(pred)
    cpreds = np.array(cpreds)
    late_mean = np.mean(cpreds)
    correctnum = list(cpreds>=0.5).count(True)
    late_vote = np.mean(high) if correctnum / len(cpreds) >= 0.5 else np.mean(low)
    late_all = np.mean(high) if correctnum == len(cpreds) else np.mean(low)
    assert len(set(ctrues)) == 1
    dqres["trues"].append(dcres["trues"][-1])
    dqres["late_mean"].append(late_mean)
    dqres["late_vote"].append(late_vote)
    dqres["late_all"].append(late_all)
    return late_mean, late_vote, late_all

def cal_predres(dcres, dqres):
    dres = dict()#{"concept": [], "late_mean": [], "late_vote": [], "late_all": []}

    ctrues, cpreds = np.array(dcres["trues"]), np.array(dcres["preds"])
    # print(f"key: concepts, ts.shape: {ctrues.shape}, ps.shape: {cpreds.shape}")
    auc = metrics.roc_auc_score(y_true=ctrues, y_score=cpreds)
    prelabels = [1 if p >= 0.5 else 0 for p in cpreds]
    acc = metrics.accuracy_score(ctrues, prelabels)

    dres["concepts"] = [len(cpreds), auc, acc]

    qtrues = np.array(dqres["trues"])
    for key in dqres:
        if key == "trues":
            continue
        preds = np.array(dqres[key])
        # print(f"key: {key}, ts.shape: {qtrues.shape}, ps.shape: {preds.shape}")
        auc = metrics.roc_auc_score(y_true=qtrues, y_score=preds)
        prelabels = [1 if p >= 0.5 else 0 for p in preds]
        acc = metrics.accuracy_score(qtrues, prelabels)
        dres[key] = [len(preds), auc, acc]
    return dres

def prepare_data(model_name, is_repeat, qidx, dcur, curdforget, dtotal, dforget, t, end, maxlen=200):
    curqin, curcin, currin, curtin = dcur["curqin"], dcur["curcin"], dcur["currin"], dcur["curtin"]
    cq, cc, cr, ct = dtotal["cq"], dtotal["cc"], dtotal["cr"], dtotal["ct"]
    dqshfts, dcshfts, drshfts, dtshfts, dds, ddshfts = [], [], [], [], dict(), dict()
    dqs, dcs, drs, dts = [], [], [], []
    qidxs = []
    qstart = qidx-1
    for k in range(t, end):
        if is_repeat[k] == 0:
            qstart += 1
            qidxs.append(qstart)
        else:
            qidxs.append(qstart)
        # get start
        start = 0
        cinlen = curcin.shape[1]
        if cinlen >= maxlen - 1:
            start = cinlen - maxlen + 1

        curc, curr = cc.long()[k], cr.long()[k]
        curc, curr = torch.tensor([[curc.item()]]).to(device), torch.tensor([[curr.item()]]).to(device)
        dcs.append(curcin[:, start:])
        drs.append(currin[:, start:])

        curc, curr = torch.cat((curcin[:, start+1:], curc), axis=1), torch.cat((currin[:, start+1:], curr), axis=1)
        dcshfts.append(curc)
        drshfts.append(curr)
        if cq.shape[0] > 0:
            curq = cq.long()[k]
            curq = torch.tensor([[curq.item()]]).to(device)

            dqs.append(curqin[:, start:])
            curq = torch.cat((curqin[:, start+1:], curq), axis=1)
            dqshfts.append(curq)
        if ct.shape[0] > 0:
            curt = ct.long()[k]
            curt = torch.tensor([[curt.item()]]).to(device)

            dts.append(curtin[:, start:])
            curt = torch.cat((curtin[:, start+1:], curt), axis=1)
            dtshfts.append(curt)

        d, dshft = dict(), dict()
        if model_name == "dkt_forget":
            for key in curdforget:
                d[key] = curdforget[key][:,start:]
                dds.setdefault(key, [])
                dds[key].append(d[key])
            for key in dforget:
                curd = torch.tensor([[dforget[key][k]]]).long().to(device)
                dshft[key] = torch.cat((d[key][:,1:], curd), axis=1)
                ddshfts.setdefault(key, [])
                ddshfts[key].append(dshft[key])
        
    finalcs, finalrs = torch.cat(dcs, axis=0), torch.cat(drs, axis=0)
    finalqs, finalqshfts = torch.tensor([]), torch.tensor([])
    finalts, finaltshfts = torch.tensor([]), torch.tensor([])
    if cq.shape[0] > 0:
        finalqs = torch.cat(dqs, axis=0)
        finalqshfts = torch.cat(dqshfts, axis=0)
    if ct.shape[0] > 0:
        finalts = torch.cat(dts, axis=0)
        finaltshfts = torch.cat(dtshfts, axis=0)
    finalcshfts, finalrshfts = torch.cat(dcshfts, axis=0), torch.cat(drshfts, axis=0)
    finald, finaldshft = dict(), dict()
    for key in dds:
        finald[key] = torch.cat(dds[key], axis=0)
        finaldshft[key] = torch.cat(ddshfts[key], axis=0)
    # print(f"qidx: {len(qidxs)}, finalqs: {finalqs.shape}, finalcs: {finalcs.shape}, finalrs: {finalrs.shape}")
    # print(f"qidx: {len(qidxs)}, finalqshfts: {finalqshfts.shape}, finalcshfts: {finalcshfts.shape}, finalrshfts: {finalrshfts.shape}")
    return qidxs, finalqs, finalcs, finalrs, finalts, finalqshfts, finalcshfts, finalrshfts, finaltshfts, finald, finaldshft     

# def predict_each_group2(curdforget, dforget, is_repeat, qidx, uid, idx, curqin, curcin, currin, model_name, model, t, cq, cc, cr, end, fout, atkt_pad=False, maxlen=200):
def predict_each_group2(dtotal, dcur, dforget, curdforget, is_repeat, qidx, uid, idx, model_name, model, t, end, fout, atkt_pad=False, maxlen=200):
    """not use the predict result
    """
    curqin, curcin, currin, curtin = dcur["curqin"], dcur["curcin"], dcur["currin"], dcur["curtin"]
    cq, cc, cr, ct = dtotal["cq"], dtotal["cc"], dtotal["cr"], dtotal["ct"]
    if model_name in ["lpkt"]:
        curitin = dcu["curitin"]
        cit = dtotal["cit"]
    nextcin, nextrin = curcin, currin
    import copy
    nextdforget = copy.deepcopy(curdforget)
    ctrues, cpreds = [], []
    # 以下这些用的是同一个历史,可以并行
    # 不用预测结果
    qidxs, finalqs, finalcs, finalrs, finalts, finalqshfts, finalcshfts, finalrshfts, finaltshfts, finald, finaldshft = prepare_data(model_name, is_repeat, qidx, dcur, curdforget, dtotal, dforget, t, end)
    bidx, bz = 0, 128
    while bidx < finalcs.shape[0]:
        curc, curr = finalcs[bidx: bidx+bz], finalrs[bidx: bidx+bz]
        curcshft, currshft = finalcshfts[bidx: bidx+bz], finalrshfts[bidx: bidx+bz]
        curqidxs = qidxs[bidx: bidx+bz]
        curq, curqshft = torch.tensor([[]]), torch.tensor([[]])
        if finalqs.shape[0] > 0:
            curq = finalqs[bidx: bidx+bz]
            curqshft = finalqshfts[bidx: bidx+bz]
        if finalts.shape[0] > 0:
            curt = finalts[bidx: bidx+bz]
            curtshft = finaltshfts[bidx: bidx+bz]
        curd, curdshft = dict(), dict()
        if model_name == "dkt_forget":
            for key in finald:
                curd[key] = finald[key][bidx: bidx+bz]
                curdshft[key] = finaldshft[key][bidx: bidx+bz]
        ## start predict
        ccq = torch.cat((curq[:,0:1], curqshft), dim=1)
        ccc = torch.cat((curc[:,0:1], curcshft), dim=1)
        ccr = torch.cat((curr[:,0:1], currshft), dim=1)
        cct = torch.cat((curt[:,0:1], curtshft), dim=1)
        if model_name in ["lpkt"]:
            ccit = torch.cat((curit[:,0:1], curitshft), dim=1)
        if model_name in ["dkt", "dkt+"]:
            y = model(curc.long(), curr.long())
            y = (y * one_hot(curcshft.long(), model.num_c)).sum(-1)
        elif model_name in ["dkt_forget"]:
            y = model(curc.long(), curr.long(), curd, curdshft)
            y = (y * one_hot(curcshft.long(), model.num_c)).sum(-1)
        elif model_name in ["dkvmn", "skvmn"]:
            y = model(ccc.long(), ccr.long())
            y = y[:,1:]
        elif model_name in ["kqn", "sakt"]:
            y = model(curc.long(), curr.long(), curcshft.long())
        elif model_name in ["saint","saint++"]:
            y = model(ccq.long(), ccc.long(), curr.long())
            y = y[:, 1:]
        elif model_name == "akt":                                
            y, reg_loss = model(ccc.long(), ccr.long(), ccq.long())
            y = y[:,1:]
        elif model_name in ["atkt", "atktfix"]:
            # print(f"atkt_pad: {atkt_pad}")
            if atkt_pad == True:
                oricurclen = curc.shape[1]
                padlen = maxlen-1-oricurclen
                # print(f"padlen: {padlen}, curc: {curc.shape}")
                pad = torch.tensor([0]*padlen).unsqueeze(0).expand(curc.shape[0], padlen).to(device)
                curc = torch.cat((curc, pad), axis=1)
                curr = torch.cat((curr, pad), axis=1)
                curcshft = torch.cat((curcshft, pad), axis=1)
            y, _ = model(curc.long(), curr.long())
            y = (y * one_hot(curcshft.long(), model.num_c)).sum(-1)
        elif model_name == "gkt":
            y = model(ccc.long(), ccr.long())
            # print(f"y: {y}")
            # y = y[:, t-1:t]
        elif model_name == "lpkt":
            # cat = torch.cat((dcur["utseqs"][:,0:1], dcur["shft_utseqs"]), dim=1)
            y = model(ccq.long(), ccr.long(), ccit.long())
            y = y[:,1:]  
        elif model_name == "hawkes":
            y = model(ccc.long(), ccq.long(), cct.long(), ccr.long())
            pred = y[0][-1]
        if model_name in ["atkt", "atktfix"] and atkt_pad == True:
            # print(f"use idx: {oricurclen-1}")
            pred = y[:, oricurclen-1].tolist()
            # assert ccr[:, t] == curcshft[:, t-1]
            true = currshft[:, oricurclen-1].tolist()
            # print(true)
            # true = curcshft[:, t-1].tolist()
        else:
            pred = y[:, -1].tolist()
            true = ccr[:, -1].tolist()
        
        # print(f"pred: {len(pred)}, true: {true}")

        # save pred res
        ctrues.extend(true)
        cpreds.extend(pred)

        # output
        
        for i in range(0, curc.shape[0]):
            clist, rlist = curc[i].long().tolist()[0:t], curr[i].long().tolist()[0:t]
            cshftlist, rshftlist = curcshft[i].long().tolist()[0:t], currshft[i].long().tolist()[0:t]
            qidx = curqidxs[i]
            predl = 1 if pred[i] >= 0.5 else 0
            # print("\t".join([str(idx), str(uid), str(bidx+i), str(qidx), str(len(clist)), str(clist), str(rlist), str(cshftlist), str(rshftlist), str(true[i]), str(pred[i]), str(predl)]))
            fout.write("\t".join([str(idx), str(uid), str(bidx+i), str(qidx), str(len(clist)), str(clist), str(rlist), str(cshftlist), str(rshftlist), str(true[i]), str(pred[i]), str(predl)]) + "\n")

        bidx += bz
    return qidxs, ctrues, cpreds

def save_currow_question_res(idx, dcres, dqres, qidxs, ctrues, cpreds, uid, fout):
    # save res
    dqidx = dict()
    # dhigh, dlow = dict(), dict()
    for i in range(0, len(qidxs)):
        true, pred = ctrues[i], cpreds[i]
        qidx = qidxs[i]
        dqidx.setdefault(qidx, {"trues": [], "preds": []})
        dqidx[qidx]["trues"].append(true)
        dqidx[qidx]["preds"].append(pred)

    for qidx in dqidx:
        ctrues, cpreds = dqidx[qidx]["trues"], dqidx[qidx]["preds"]
        late_mean, late_vote, late_all = save_each_question_res(dcres, dqres, ctrues, cpreds)
        # print("\t".join([str(idx), str(uid), str(qidx), str(late_mean), str(late_vote), str(late_all)]))
        fout.write("\t".join([str(idx), str(uid), str(qidx), str(late_mean), str(late_vote), str(late_all)]) + "\n")<|MERGE_RESOLUTION|>--- conflicted
+++ resolved
@@ -1,4 +1,4 @@
-import numpy as np
+gimport numpy as np
 import torch
 from torch import nn
 from torch.nn.functional import one_hot
@@ -175,11 +175,7 @@
 
     curhs, curr = [[], []], []
     dcur = {"late_trues": [], "qidxs": [], "questions": [], "concepts": [], "row": [], "concept_preds": []}
-<<<<<<< HEAD
-    hasearly = ["dkvmn", "skvmn", "akt", "saint", "sakt", "hawkes", "lpkt"]
-=======
-    hasearly = ["dkvmn", "skvmn", "akt", "saint","saint++", "sakt", "hawkes"]
->>>>>>> cb8ac6c3
+    hasearly = ["dkvmn", "skvmn", "akt", "saint","saint++", "sakt", "hawkes", "lpkt"]
     for ui in df:
         # 一题一题处理
         curdf = ui[1]
@@ -221,11 +217,7 @@
     if cq.shape[1] == 0:
         cq = cc
 
-<<<<<<< HEAD
-    hasearly = ["dkvmn", "skvmn", "kqn", "akt", "saint", "sakt", "hawkes", "lpkt"]
-=======
-    hasearly = ["dkvmn", "skvmn", "kqn", "akt", "saint","saint++", "sakt", "hawkes"]
->>>>>>> cb8ac6c3
+    hasearly = ["dkvmn", "skvmn", "kqn", "akt", "saint","saint++", "sakt", "hawkes", "lpkt"]
     
     alldfs, drest = [], dict() # not predict infos!
     # print(f"real bz in group fusion: {rs.shape[0]}")
@@ -315,11 +307,7 @@
     # dkvmn / akt / saint: give cur -> predict cur
     # sakt: give past+cur -> predict cur
     # kqn: give past+cur -> predict cur
-<<<<<<< HEAD
-    hasearly = ["dkvmn", "skvmn", "kqn", "akt", "saint", "sakt", "hawkes", "lpkt"]
-=======
-    hasearly = ["dkvmn", "skvmn", "kqn", "akt", "saint","saint++", "sakt", "hawkes"]
->>>>>>> cb8ac6c3
+    hasearly = ["dkvmn", "skvmn", "kqn", "akt", "saint","saint++", "sakt", "hawkes", "lpkt"]
     if save_path != "":
         fout = open(save_path, "w", encoding="utf8")
         if model_name in hasearly:
