--- conflicted
+++ resolved
@@ -100,13 +100,8 @@
         model = BAKTTime(data_config["num_c"], data_config["num_q"], data_config["num_rgap"], data_config["num_sgap"], data_config["num_pcount"], **model_config, emb_type=emb_type, emb_path=data_config["emb_path"]).to(device)
     elif model_name == "simplekt":
         model = simpleKT(data_config["num_c"], data_config["num_q"], **model_config, emb_type=emb_type, emb_path=data_config["emb_path"]).to(device)
-<<<<<<< HEAD
-    elif model_name == "dimkt":
-        model = DIMKT(data_config["num_q"],data_config["num_c"], **model_config, emb_type=emb_type, emb_path=data_config["emb_path"]).to(device)
     elif model_name == "sparsekt":
         model = sparseKT(data_config["num_c"], data_config["num_q"], **model_config, emb_type=emb_type, emb_path=data_config["emb_path"]).to(device)          
-=======
->>>>>>> 42a607ef
     else:
         print("The wrong model name was used...")
         return None
